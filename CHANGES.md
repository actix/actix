# CHANGES

## [0.10.0-alpha.3] - TBD

## Changed

* Update `tokio-util` dependency to 0.3, `FramedWrite` trait bound is changed. [#365]

<<<<<<< HEAD
* Only poll dropped ContextFut if event loop is running. [#374]
=======
* Minimum Rust version is now 1.40 (to be able to use `#[cfg(doctest)]`)
>>>>>>> a41398a5

[#365]: https://github.com/actix/actix/pull/365
[#374]: https://github.com/actix/actix/pull/374

## Fixed

* Fix `ActorFuture::poll_next` impl for `StreamThen` to not lose inner future when it's pending. [#376]

[#376]: https://github.com/actix/actix/pull/376

## [0.10.0-alpha.2] 2020-03-05

## Added

* New `AtomicResponse`, a `MessageResponse` with exclusive poll over actor's reference. [#357]

## Changed

* Require `Pin` for `ResponseActFuture`. [#355]

[#355]: https://github.com/actix/actix/pull/355
[#357]: https://github.com/actix/actix/pull/357

## [0.10.0-alpha.1] 2020-02-25

### Fixed

* Fix `MessageResponse` implementation  for `ResponseFuture` to always poll the spawned `Future`. [#317]

### Added

* New method address on SyncContext [#341]

* Allow return of any `T: 'static` on `ResponseActFuture`. [#310]

* Allow return of any `T: 'static` on `ResponseFuture`. [#343]

### Changed

* Feature `http` was removed. Actix support for http was moved solely to actix-http and actix-web crates. [#324]

* Make `Pin`s safe [#335] [#346] [#347]

* Only implement `ActorFuture` for `Box` where `ActorFuture` is `Unpin` [#348]

* Upgrade `trust-dns-proto` to 0.19 [#349]

* Upgrade `trust-dns-resolver` to 0.19 [#349]

[#310]: https://github.com/actix/actix/pull/310
[#317]: https://github.com/actix/actix/pull/317
[#324]: https://github.com/actix/actix/pull/324
[#335]: https://github.com/actix/actix/pull/335
[#343]: https://github.com/actix/actix/pull/343
[#346]: https://github.com/actix/actix/pull/346
[#347]: https://github.com/actix/actix/pull/347
[#348]: https://github.com/actix/actix/pull/348
[#349]: https://github.com/actix/actix/pull/349

## [0.9.0] 2019-12-20

### Fixed

* Fix `ResolveFuture` type signature.

## [0.9.0-alpha.2] 2019-12-16

### Fixed

* Fix `Resolve` actor's panic

## [0.9.0-alpha.1] 2019-12-15

### Added

* Added `Context::connected()` to check any addresses are alive

* Added `fut::ready()` future

### Changed

* Migrate to std::future, tokio 0.2 and actix-rt 1.0.0 @bcmcmill #300

* Upgrade `derive_more` to 0.99.2

* Upgrade `smallvec` to 1.0.0

### Fixed

* Added `#[must_use]` attribute to `ActorFuture` and `ActorStream`


## [0.8.3] (2019-05-29)

### Fixed

* Stop actor on async context drop


## [0.8.2] (2019-05-12)

### Changed

* Enable `http` feature by default


## [0.8.1] (2019-04-16)

### Added

* Added `std::error::Error` impl for `SendError`

### Fixed

* Fixed concurrent system registry insert #248


## [0.8.0] (2019-04-14)

### Added

* Added `std::error::Error` impl for `MailboxError`

### Changed

* Use trust-dns-resolver 0.11.0


## [0.8.0.alpha.3] (2019-04-12)

### Added

* Add `Actor::start_in_arbiter` with semantics of `Supervisor::start_in_arbiter`.

* Add `ResponseError` for `ResolverError`

* Add `io::SinkWrite`


## [0.8.0-alpha.2] (2019-03-29)

### Added

* Add `actix-http` error support for MailboxError


## [0.8.0-alpha.1] (2019-03-28)

### Changes

* Edition 2018

* Replace System/Arbiter with `actix_rt::System` and `actix_rt::Arbiter`

* Add implementations for `Message` for `Arc` and `Box`

* System and arbiter registries available via `from_registry()` method.

### Deleted

* Deleted signals actor. The functionality formerly provided by the
  signals actor can be achieved using the `tokio-signal` crate. See
  the [chat example] for how this can work.

  [chat example]: ./examples/chat/src/main.rs

## [0.7.10] (2019-01-16)

### Changed

- Introduced methods `Sender::connected()`, `AddressSender::connected()`
  and `Recipient::connected()` to check availability of alive actor.

- Added `WeakAddr<A>` to weak reference an actor

## [0.7.9] (2018-12-11)

### Changed

- Removed `actix` module from prelude. See rationale in #161

## [0.7.8] (2018-12-05)

### Changed

- Update `crossbeam-channel` to 0.3 and `parking_lot` to 0.7

## [0.7.7] (2018-11-22)

### Added

- Impl `Into<Recipient<M>>` for `Addr<A>`

## [0.7.6] (2018-11-08)

### Changed

- Use `trust-dns-resolver` 0.10.0.

- Make `System::stop_with_code` public.

## [0.7.5] (2018-10-10)

### Added

- Introduce the `clock` module to allow overriding and mocking the system clock
  based on `tokio_timer`.

- System now has `System::builder()` which allows overriding the system clock
  with a custom instance. `Arbiter::builder()` can now also override the system
  clock. The default is to inherit from the system.

- New utility classes `TimerFunc` and `IntervalFunc` in the `utils` module.

- Implement `failure::Fail` for `SendError`.

- Implement `Debug` for multiple public types: `AddressSender`, `Addr`, `Arbiter`, `Context`, `ContextParts`, `ContextFut`, `Response`, `ActorResponse`, `Mailbox`, `SystemRegistry`, `Supervisor`, `System`, `SystemRunner`, `SystemArbiter`. #135


### Changed

- No longer perform unnecessary clone of `Addr` in `SystemRegistry::set`.

- Set min trust-dns version


### Fixed

- fix infinite loop in ContextFut::poll() caused by late cancel_future() #147


## [0.7.4] (2018-08-27)

### Added

* Introduce method `query` to determine whether there is running actor in registry.

* Return back `mocker` module.


## [0.7.3] (2018-07-30)

### Fixed

* Parked messages not getting processed #120


## [0.7.2] (2018-07-24)

### Changed

* Use actix-derive 0.3


## [0.7.1] (2018-07-20)

### Added

* Arbiter now has `Arbiter::builder()` which allows opt-in of behavior to stop
  the actor system on uncaught panic in any arbiter thread. See #111 for examples.

* Allow to set custom system service actor via `SystemRegistry::set()` method.

### Fixed

* `AsyncContext::run_interval` does not fire callback immediately, instead it fires after specified duration.


## [0.7.0] (2018-07-05)

### Changed

* Context impl refactoring, fix potential UB

### Added

* Implemented `Eq`, `PartialEq`, and `Hash` for `actix::Addr`

* Implemented `Eq`, `PartialEq`, and `Hash` for `actix::Recipient`


## [0.6.2] (2018-06-xx)

### Changed

* Breaking change: Restore `StreamHandler` from 0.5, new `StreamHandler` renamed to `StreamHandler2`


## [0.6.1] (2018-06-19)

### Added

* Added `actix::run()` and `actix::spawn()` helper functions


### Changed

* Use parking_lot 0.6


### Fixed

* Fixed potential memory unsafety


## [0.6.0] (2018-06-18)

### Changed

* Use tokio

* `System` and `Arbiter` refactored

* `Arbiter::handle()` is not available anymore.
  Use `Arbiter::spawn()` and `Arbiter::spawn_fn()` instead.

* `StreamHandler` trait refactored.

* Min rustc version - 1.26


## 0.5.7 (2018-05-17)

* Stop sync actor if sender is dead.


## 0.5.6 (2018-04-17)

* Fix index usage during iteration for future cancellation #67


## 0.5.5 (2018-03-19)

* Fix polling of wrong wait future after completion


## 0.5.4 (2018-03-16)

* Always complete actor lifecycle (i.e. Actor::started())


## 0.5.3 (2018-03-08)

* Panic after cancelling stream future #58


## 0.5.2 (2018-03-06)

* Allow to set timeout for Connect message #56


## 0.5.1 (2018-03-02)

* Internal state is alive during `stopping` period.

* Do not send StopArbiter message to system arbiter during system shutdown #53


## 0.5.0 (2018-02-17)

* Address/Recipient is generic over actor destination

* Make rules of actor stopping more strict

* Use bounded channels for actor communications

* Add dns resolver and tcp connector utility actor

* Add `StreamHandler` trait for stream handling

* Add `Context::handle()` method, currently running future handle

* Add `actix::io` helper types for `AsyncWrite` related types

* Drop FramedContext


## 0.4.5 (2018-01-23)

* Refactor context implementation

* Refactor Supervisor type

* Allow to use `Framed` instances with normal `Context`


## 0.4.4 (2018-01-19)

* Add `Clone` implementation for `Box<Subscriber<M> + Send>`

* Stop stream polling if context is waiting for future completion

* Upgraded address stops working after all references are dropped #38


## 0.4.3 (2018-01-09)

* Cleanup `FramedActor` error and close state handling.

* Do not exit early from framed polling


## 0.4.2 (2018-01-07)

* Cleanup actor stopping process

* Unify context implementation


## 0.4.1 (2018-01-06)

* Remove StreamHandler requirements from add_message_stream()

* Fix items length check


## 0.4.0 (2018-01-05)

* Simplify `Handler` trait (E type removed).

* Use associated type for handler response for `Handler` trait.

* Added framed `drain` method.

* Allow to replace framed object in framed context.

* Enable signal actor by default, make it compatible with windows.

* Added `SyncContext::restart()` method, which allow to restart sync actor.

* Changed behaviour of `Address::call`, if request get drop message cancels.


## 0.3.5 (2017-12-23)

* Re-export `actix_derive` package

* Added conversion implementation `From<Result<I, E>> for Response<A, M>`

* Expose the Framed underneath FramedContext #29


## 0.3.4 (2017-12-20)

* Fix memory leak when sending messages recursively to self #28

* Add convenience impl for boxed Subscriber objects. #27

* Add `ActorStream::fold()` method.

* Add helper combinator `Stream::finish()` method.


## 0.3.3 (2017-11-21)

* SystemRegistry does not store created actor #21


## 0.3.2 (2017-11-06)

* Disable `signal` feature by default


## 0.3.1 (2017-10-30)

* Simplify `ToEnvelope` trait, do not generalize over Message type.

* `ActorContext` requires `ToEnvelope` trait.

* Added `Subscriber::subscriber() -> Box<Subscriber>`

* Simplify `ActorContext` trait, it does not need to know about `Actor`

* Cancel `notify` and `run_later` futures on context stop


## 0.3.0 (2017-10-23)

* Added `Either` future

* Message has to provide `ResponseType` impl instead of Actor


## 0.2.0 (2017-10-17)

* Added `ActorStream`


## 0.1.0 (2017-10-11)

* First release<|MERGE_RESOLUTION|>--- conflicted
+++ resolved
@@ -6,11 +6,10 @@
 
 * Update `tokio-util` dependency to 0.3, `FramedWrite` trait bound is changed. [#365]
 
-<<<<<<< HEAD
 * Only poll dropped ContextFut if event loop is running. [#374]
-=======
+
 * Minimum Rust version is now 1.40 (to be able to use `#[cfg(doctest)]`)
->>>>>>> a41398a5
+
 
 [#365]: https://github.com/actix/actix/pull/365
 [#374]: https://github.com/actix/actix/pull/374
