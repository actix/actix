# CHANGES

## Unreleased - 2020-xx-xx
### Fixed
* Fix error for build with --no-default-features flag, add `sink` feature for futures-util dependency. [#427]

### Changed
* The re-exported `actix-derive` macros are now conditionally included with the `derive` feature
  which is enabled by default but can be switched off to reduce dependencies. [#424]
* The `where` clause on `Response::fut()` was relaxed to no longer require `T: Unpin`, allowing a
  `Response` to be created with an `async` block [#421]
<<<<<<< HEAD
* Update `pin-project` to 1.0
=======
* Allow creating `WeakRecipient` from `WeakAddr`, similiar to `Recipient` from `Addr`. [#432]
* Send `SyncArbiter` to current `System`'s `Arbiter` and run it as future there. Enabling nested `SyncArbiter`s [#439]  
>>>>>>> 09848fa3

[#421]: https://github.com/actix/actix/pull/421
[#424]: https://github.com/actix/actix/pull/424
[#427]: https://github.com/actix/actix/pull/427
[#432]: https://github.com/actix/actix/pull/432
[#439]: https://github.com/actix/actix/pull/439


## 0.10.0 - 2020-09-10
### Changed
* `SinkWrite::write` calls now send all items correctly using an internal buffer. [#384]
* Add `Sync` bound for `Box<dyn Sender>` trait object that making `Recipient` a `Send` + `Sync` type. [#403]
* Update `parking_lot` to 0.11 [#404]
* Remove unnecessary `PhantomData` field from `Request` making it `Send + Sync` regardless if
  `Request`'s type-argument is `Send` or `Sync` [#407]

[#384]: https://github.com/actix/actix/pull/384
[#403]: https://github.com/actix/actix/pull/403
[#404]: https://github.com/actix/actix/pull/404
[#407]: https://github.com/actix/actix/pull/407


## 0.10.0-alpha.3 - 2020-05-13
### Changed
* Update `tokio-util` dependency to 0.3, `FramedWrite` trait bound is changed. [#365]
* Only poll dropped ContextFut if event loop is running. [#374]
* Minimum Rust version is now 1.40 (to be able to use `#[cfg(doctest)]`)

[#365]: https://github.com/actix/actix/pull/365
[#374]: https://github.com/actix/actix/pull/374

### Fixed

* Fix `ActorFuture::poll_next` impl for `StreamThen` to not lose inner future when it's pending. [#376]

[#376]: https://github.com/actix/actix/pull/376

## [0.10.0-alpha.2] 2020-03-05

### Added

* New `AtomicResponse`, a `MessageResponse` with exclusive poll over actor's reference. [#357]

### Changed

* Require `Pin` for `ResponseActFuture`. [#355]

[#355]: https://github.com/actix/actix/pull/355
[#357]: https://github.com/actix/actix/pull/357

## [0.10.0-alpha.1] 2020-02-25

### Fixed

* Fix `MessageResponse` implementation  for `ResponseFuture` to always poll the spawned `Future`. [#317]

### Added

* New method address on SyncContext [#341]

* Allow return of any `T: 'static` on `ResponseActFuture`. [#310]

* Allow return of any `T: 'static` on `ResponseFuture`. [#343]

### Changed

* Feature `http` was removed. Actix support for http was moved solely to actix-http and actix-web crates. [#324]

* Make `Pin`s safe [#335] [#346] [#347]

* Only implement `ActorFuture` for `Box` where `ActorFuture` is `Unpin` [#348]

* Upgrade `trust-dns-proto` to 0.19 [#349]

* Upgrade `trust-dns-resolver` to 0.19 [#349]

[#310]: https://github.com/actix/actix/pull/310
[#317]: https://github.com/actix/actix/pull/317
[#324]: https://github.com/actix/actix/pull/324
[#335]: https://github.com/actix/actix/pull/335
[#343]: https://github.com/actix/actix/pull/343
[#346]: https://github.com/actix/actix/pull/346
[#347]: https://github.com/actix/actix/pull/347
[#348]: https://github.com/actix/actix/pull/348
[#349]: https://github.com/actix/actix/pull/349

## [0.9.0] 2019-12-20

### Fixed

* Fix `ResolveFuture` type signature.

## [0.9.0-alpha.2] 2019-12-16

### Fixed

* Fix `Resolve` actor's panic

## [0.9.0-alpha.1] 2019-12-15

### Added

* Added `Context::connected()` to check any addresses are alive

* Added `fut::ready()` future

### Changed

* Migrate to std::future, tokio 0.2 and actix-rt 1.0.0 @bcmcmill #300

* Upgrade `derive_more` to 0.99.2

* Upgrade `smallvec` to 1.0.0

### Fixed

* Added `#[must_use]` attribute to `ActorFuture` and `ActorStream`


## [0.8.3] (2019-05-29)

### Fixed

* Stop actor on async context drop


## [0.8.2] (2019-05-12)

### Changed

* Enable `http` feature by default


## [0.8.1] (2019-04-16)

### Added

* Added `std::error::Error` impl for `SendError`

### Fixed

* Fixed concurrent system registry insert #248


## [0.8.0] (2019-04-14)

### Added

* Added `std::error::Error` impl for `MailboxError`

### Changed

* Use trust-dns-resolver 0.11.0


## [0.8.0.alpha.3] (2019-04-12)

### Added

* Add `Actor::start_in_arbiter` with semantics of `Supervisor::start_in_arbiter`.

* Add `ResponseError` for `ResolverError`

* Add `io::SinkWrite`


## [0.8.0-alpha.2] (2019-03-29)

### Added

* Add `actix-http` error support for MailboxError


## [0.8.0-alpha.1] (2019-03-28)

### Changes

* Edition 2018

* Replace System/Arbiter with `actix_rt::System` and `actix_rt::Arbiter`

* Add implementations for `Message` for `Arc` and `Box`

* System and arbiter registries available via `from_registry()` method.

### Deleted

* Deleted signals actor. The functionality formerly provided by the
  signals actor can be achieved using the `tokio-signal` crate. See
  the [chat example] for how this can work.

  [chat example]: ./examples/chat/src/main.rs

## [0.7.10] (2019-01-16)

### Changed

- Introduced methods `Sender::connected()`, `AddressSender::connected()`
  and `Recipient::connected()` to check availability of alive actor.

- Added `WeakAddr<A>` to weak reference an actor

## [0.7.9] (2018-12-11)

### Changed

- Removed `actix` module from prelude. See rationale in #161

## [0.7.8] (2018-12-05)

### Changed

- Update `crossbeam-channel` to 0.3 and `parking_lot` to 0.7

## [0.7.7] (2018-11-22)

### Added

- Impl `Into<Recipient<M>>` for `Addr<A>`

## [0.7.6] (2018-11-08)

### Changed

- Use `trust-dns-resolver` 0.10.0.

- Make `System::stop_with_code` public.

## [0.7.5] (2018-10-10)

### Added

- Introduce the `clock` module to allow overriding and mocking the system clock
  based on `tokio_timer`.

- System now has `System::builder()` which allows overriding the system clock
  with a custom instance. `Arbiter::builder()` can now also override the system
  clock. The default is to inherit from the system.

- New utility classes `TimerFunc` and `IntervalFunc` in the `utils` module.

- Implement `failure::Fail` for `SendError`.

- Implement `Debug` for multiple public types: `AddressSender`, `Addr`, `Arbiter`, `Context`, `ContextParts`, `ContextFut`, `Response`, `ActorResponse`, `Mailbox`, `SystemRegistry`, `Supervisor`, `System`, `SystemRunner`, `SystemArbiter`. #135


### Changed

- No longer perform unnecessary clone of `Addr` in `SystemRegistry::set`.

- Set min trust-dns version


### Fixed

- fix infinite loop in ContextFut::poll() caused by late cancel_future() #147


## [0.7.4] (2018-08-27)

### Added

* Introduce method `query` to determine whether there is running actor in registry.

* Return back `mocker` module.


## [0.7.3] (2018-07-30)

### Fixed

* Parked messages not getting processed #120


## [0.7.2] (2018-07-24)

### Changed

* Use actix-derive 0.3


## [0.7.1] (2018-07-20)

### Added

* Arbiter now has `Arbiter::builder()` which allows opt-in of behavior to stop
  the actor system on uncaught panic in any arbiter thread. See #111 for examples.

* Allow to set custom system service actor via `SystemRegistry::set()` method.

### Fixed

* `AsyncContext::run_interval` does not fire callback immediately, instead it fires after specified duration.


## [0.7.0] (2018-07-05)

### Changed

* Context impl refactoring, fix potential UB

### Added

* Implemented `Eq`, `PartialEq`, and `Hash` for `actix::Addr`

* Implemented `Eq`, `PartialEq`, and `Hash` for `actix::Recipient`


## [0.6.2] (2018-06-xx)

### Changed

* Breaking change: Restore `StreamHandler` from 0.5, new `StreamHandler` renamed to `StreamHandler2`


## [0.6.1] (2018-06-19)

### Added

* Added `actix::run()` and `actix::spawn()` helper functions


### Changed

* Use parking_lot 0.6


### Fixed

* Fixed potential memory unsafety


## [0.6.0] (2018-06-18)

### Changed

* Use tokio

* `System` and `Arbiter` refactored

* `Arbiter::handle()` is not available anymore.
  Use `Arbiter::spawn()` and `Arbiter::spawn_fn()` instead.

* `StreamHandler` trait refactored.

* Min rustc version - 1.26


## 0.5.7 (2018-05-17)

* Stop sync actor if sender is dead.


## 0.5.6 (2018-04-17)

* Fix index usage during iteration for future cancellation #67


## 0.5.5 (2018-03-19)

* Fix polling of wrong wait future after completion


## 0.5.4 (2018-03-16)

* Always complete actor lifecycle (i.e. Actor::started())


## 0.5.3 (2018-03-08)

* Panic after cancelling stream future #58


## 0.5.2 (2018-03-06)

* Allow to set timeout for Connect message #56


## 0.5.1 (2018-03-02)

* Internal state is alive during `stopping` period.

* Do not send StopArbiter message to system arbiter during system shutdown #53


## 0.5.0 (2018-02-17)

* Address/Recipient is generic over actor destination

* Make rules of actor stopping more strict

* Use bounded channels for actor communications

* Add dns resolver and tcp connector utility actor

* Add `StreamHandler` trait for stream handling

* Add `Context::handle()` method, currently running future handle

* Add `actix::io` helper types for `AsyncWrite` related types

* Drop FramedContext


## 0.4.5 (2018-01-23)

* Refactor context implementation

* Refactor Supervisor type

* Allow to use `Framed` instances with normal `Context`


## 0.4.4 (2018-01-19)

* Add `Clone` implementation for `Box<Subscriber<M> + Send>`

* Stop stream polling if context is waiting for future completion

* Upgraded address stops working after all references are dropped #38


## 0.4.3 (2018-01-09)

* Cleanup `FramedActor` error and close state handling.

* Do not exit early from framed polling


## 0.4.2 (2018-01-07)

* Cleanup actor stopping process

* Unify context implementation


## 0.4.1 (2018-01-06)

* Remove StreamHandler requirements from add_message_stream()

* Fix items length check


## 0.4.0 (2018-01-05)

* Simplify `Handler` trait (E type removed).

* Use associated type for handler response for `Handler` trait.

* Added framed `drain` method.

* Allow to replace framed object in framed context.

* Enable signal actor by default, make it compatible with windows.

* Added `SyncContext::restart()` method, which allow to restart sync actor.

* Changed behaviour of `Address::call`, if request get drop message cancels.


## 0.3.5 (2017-12-23)

* Re-export `actix_derive` package

* Added conversion implementation `From<Result<I, E>> for Response<A, M>`

* Expose the Framed underneath FramedContext #29


## 0.3.4 (2017-12-20)

* Fix memory leak when sending messages recursively to self #28

* Add convenience impl for boxed Subscriber objects. #27

* Add `ActorStream::fold()` method.

* Add helper combinator `Stream::finish()` method.


## 0.3.3 (2017-11-21)

* SystemRegistry does not store created actor #21


## 0.3.2 (2017-11-06)

* Disable `signal` feature by default


## 0.3.1 (2017-10-30)

* Simplify `ToEnvelope` trait, do not generalize over Message type.

* `ActorContext` requires `ToEnvelope` trait.

* Added `Subscriber::subscriber() -> Box<Subscriber>`

* Simplify `ActorContext` trait, it does not need to know about `Actor`

* Cancel `notify` and `run_later` futures on context stop


## 0.3.0 (2017-10-23)

* Added `Either` future

* Message has to provide `ResponseType` impl instead of Actor


## 0.2.0 (2017-10-17)

* Added `ActorStream`


## 0.1.0 (2017-10-11)

* First release<|MERGE_RESOLUTION|>--- conflicted
+++ resolved
@@ -9,17 +9,15 @@
   which is enabled by default but can be switched off to reduce dependencies. [#424]
 * The `where` clause on `Response::fut()` was relaxed to no longer require `T: Unpin`, allowing a
   `Response` to be created with an `async` block [#421]
-<<<<<<< HEAD
-* Update `pin-project` to 1.0
-=======
+* Update `pin-project` to 1.0. [#435]
 * Allow creating `WeakRecipient` from `WeakAddr`, similiar to `Recipient` from `Addr`. [#432]
 * Send `SyncArbiter` to current `System`'s `Arbiter` and run it as future there. Enabling nested `SyncArbiter`s [#439]  
->>>>>>> 09848fa3
 
 [#421]: https://github.com/actix/actix/pull/421
 [#424]: https://github.com/actix/actix/pull/424
 [#427]: https://github.com/actix/actix/pull/427
 [#432]: https://github.com/actix/actix/pull/432
+[#435]: https://github.com/actix/actix/pull/435
 [#439]: https://github.com/actix/actix/pull/439
 
 
