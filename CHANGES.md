# CHANGES

## Unreleased - 2020-xx-xx
### Fixed
* Unified MessageResponse impl (remove separate Item/Error divide, force user to use Result)
* Fix error for build with --no-default-features flag, add `sink` feature for futures-util dependency. [#427]

### Changed
* The re-exported `actix-derive` macros are now conditionally included with the `derive` feature
  which is enabled by default but can be switched off to reduce dependencies. [#424]
* The `where` clause on `Response::fut()` was relaxed to no longer require `T: Unpin`, allowing a
  `Response` to be created with an `async` block [#421]
* Update `pin-project` to 1.0. [#435]
* Allow creating `WeakRecipient` from `WeakAddr`, similiar to `Recipient` from `Addr`. [#432]
* Send `SyncArbiter` to current `System`'s `Arbiter` and run it as future there. Enabling nested `SyncArbiter`s [#439] 
* Use generic type instead of associate type for `EnvelopeProxy`. `SyncEnvelopeProxy` and `SyncContextEnvelope` are no 
  longer bound to Actor. [#445]
* Re-export `actix_rt::main` macro as `actix::main` [#448]
* Bump `crossbeam-channel` to `0.5`
<<<<<<< HEAD
* Update `bytes` to `1`.
* Update `tokio` to `1`.
* Update `tokio-util` tp `0.6`.
* Rename `actix::clock::{delay_for, delay_until, Delay}` to `{sleep, sleep_until, Sleep}`
* Remove all `Unpin` requirement from `ActorStream`.
=======
* Update examples and tests according to the change of `actix-rt`. 
  `Arbiter::spawn` and `actix_rt::spawn` would panic outside the context of `actix::System`. They must be call
  inside `System::run`,`SystemRunner::run` or `SystemRunner::block_on`.
  More information can be found [here](https://github.com/actix/actix-net/issues/206#issuecomment-717769654) [#447]
>>>>>>> 768d4581

[#421]: https://github.com/actix/actix/pull/421
[#424]: https://github.com/actix/actix/pull/424
[#427]: https://github.com/actix/actix/pull/427
[#432]: https://github.com/actix/actix/pull/432
[#435]: https://github.com/actix/actix/pull/435
[#439]: https://github.com/actix/actix/pull/439
[#445]: https://github.com/actix/actix/pull/445
[#447]: https://github.com/actix/actix/pull/447
[#448]: https://github.com/actix/actix/pull/448


## 0.10.0 - 2020-09-10
### Changed
* `SinkWrite::write` calls now send all items correctly using an internal buffer. [#384]
* Add `Sync` bound for `Box<dyn Sender>` trait object that making `Recipient` a `Send` + `Sync` type. [#403]
* Update `parking_lot` to 0.11 [#404]
* Remove unnecessary `PhantomData` field from `Request` making it `Send + Sync` regardless if
  `Request`'s type-argument is `Send` or `Sync` [#407]

[#384]: https://github.com/actix/actix/pull/384
[#403]: https://github.com/actix/actix/pull/403
[#404]: https://github.com/actix/actix/pull/404
[#407]: https://github.com/actix/actix/pull/407


## 0.10.0-alpha.3 - 2020-05-13
### Changed
* Update `tokio-util` dependency to 0.3, `FramedWrite` trait bound is changed. [#365]
* Only poll dropped ContextFut if event loop is running. [#374]
* Minimum Rust version is now 1.40 (to be able to use `#[cfg(doctest)]`)

[#365]: https://github.com/actix/actix/pull/365
[#374]: https://github.com/actix/actix/pull/374

### Fixed

* Fix `ActorFuture::poll_next` impl for `StreamThen` to not lose inner future when it's pending. [#376]

[#376]: https://github.com/actix/actix/pull/376

## [0.10.0-alpha.2] 2020-03-05

### Added

* New `AtomicResponse`, a `MessageResponse` with exclusive poll over actor's reference. [#357]

### Changed

* Require `Pin` for `ResponseActFuture`. [#355]

[#355]: https://github.com/actix/actix/pull/355
[#357]: https://github.com/actix/actix/pull/357

## [0.10.0-alpha.1] 2020-02-25

### Fixed

* Fix `MessageResponse` implementation  for `ResponseFuture` to always poll the spawned `Future`. [#317]

### Added

* New method address on SyncContext [#341]

* Allow return of any `T: 'static` on `ResponseActFuture`. [#310]

* Allow return of any `T: 'static` on `ResponseFuture`. [#343]

### Changed

* Feature `http` was removed. Actix support for http was moved solely to actix-http and actix-web crates. [#324]

* Make `Pin`s safe [#335] [#346] [#347]

* Only implement `ActorFuture` for `Box` where `ActorFuture` is `Unpin` [#348]

* Upgrade `trust-dns-proto` to 0.19 [#349]

* Upgrade `trust-dns-resolver` to 0.19 [#349]

[#310]: https://github.com/actix/actix/pull/310
[#317]: https://github.com/actix/actix/pull/317
[#324]: https://github.com/actix/actix/pull/324
[#335]: https://github.com/actix/actix/pull/335
[#343]: https://github.com/actix/actix/pull/343
[#346]: https://github.com/actix/actix/pull/346
[#347]: https://github.com/actix/actix/pull/347
[#348]: https://github.com/actix/actix/pull/348
[#349]: https://github.com/actix/actix/pull/349

## [0.9.0] 2019-12-20

### Fixed

* Fix `ResolveFuture` type signature.

## [0.9.0-alpha.2] 2019-12-16

### Fixed

* Fix `Resolve` actor's panic

## [0.9.0-alpha.1] 2019-12-15

### Added

* Added `Context::connected()` to check any addresses are alive

* Added `fut::ready()` future

### Changed

* Migrate to std::future, tokio 0.2 and actix-rt 1.0.0 @bcmcmill #300

* Upgrade `derive_more` to 0.99.2

* Upgrade `smallvec` to 1.0.0

### Fixed

* Added `#[must_use]` attribute to `ActorFuture` and `ActorStream`


## [0.8.3] (2019-05-29)

### Fixed

* Stop actor on async context drop


## [0.8.2] (2019-05-12)

### Changed

* Enable `http` feature by default


## [0.8.1] (2019-04-16)

### Added

* Added `std::error::Error` impl for `SendError`

### Fixed

* Fixed concurrent system registry insert #248


## [0.8.0] (2019-04-14)

### Added

* Added `std::error::Error` impl for `MailboxError`

### Changed

* Use trust-dns-resolver 0.11.0


## [0.8.0.alpha.3] (2019-04-12)

### Added

* Add `Actor::start_in_arbiter` with semantics of `Supervisor::start_in_arbiter`.

* Add `ResponseError` for `ResolverError`

* Add `io::SinkWrite`


## [0.8.0-alpha.2] (2019-03-29)

### Added

* Add `actix-http` error support for MailboxError


## [0.8.0-alpha.1] (2019-03-28)

### Changes

* Edition 2018

* Replace System/Arbiter with `actix_rt::System` and `actix_rt::Arbiter`

* Add implementations for `Message` for `Arc` and `Box`

* System and arbiter registries available via `from_registry()` method.

### Deleted

* Deleted signals actor. The functionality formerly provided by the
  signals actor can be achieved using the `tokio-signal` crate. See
  the [chat example] for how this can work.

  [chat example]: ./examples/chat/src/main.rs

## [0.7.10] (2019-01-16)

### Changed

- Introduced methods `Sender::connected()`, `AddressSender::connected()`
  and `Recipient::connected()` to check availability of alive actor.

- Added `WeakAddr<A>` to weak reference an actor

## [0.7.9] (2018-12-11)

### Changed

- Removed `actix` module from prelude. See rationale in #161

## [0.7.8] (2018-12-05)

### Changed

- Update `crossbeam-channel` to 0.3 and `parking_lot` to 0.7

## [0.7.7] (2018-11-22)

### Added

- Impl `Into<Recipient<M>>` for `Addr<A>`

## [0.7.6] (2018-11-08)

### Changed

- Use `trust-dns-resolver` 0.10.0.

- Make `System::stop_with_code` public.

## [0.7.5] (2018-10-10)

### Added

- Introduce the `clock` module to allow overriding and mocking the system clock
  based on `tokio_timer`.

- System now has `System::builder()` which allows overriding the system clock
  with a custom instance. `Arbiter::builder()` can now also override the system
  clock. The default is to inherit from the system.

- New utility classes `TimerFunc` and `IntervalFunc` in the `utils` module.

- Implement `failure::Fail` for `SendError`.

- Implement `Debug` for multiple public types: `AddressSender`, `Addr`, `Arbiter`, `Context`, `ContextParts`, `ContextFut`, `Response`, `ActorResponse`, `Mailbox`, `SystemRegistry`, `Supervisor`, `System`, `SystemRunner`, `SystemArbiter`. #135


### Changed

- No longer perform unnecessary clone of `Addr` in `SystemRegistry::set`.

- Set min trust-dns version


### Fixed

- fix infinite loop in ContextFut::poll() caused by late cancel_future() #147


## [0.7.4] (2018-08-27)

### Added

* Introduce method `query` to determine whether there is running actor in registry.

* Return back `mocker` module.


## [0.7.3] (2018-07-30)

### Fixed

* Parked messages not getting processed #120


## [0.7.2] (2018-07-24)

### Changed

* Use actix-derive 0.3


## [0.7.1] (2018-07-20)

### Added

* Arbiter now has `Arbiter::builder()` which allows opt-in of behavior to stop
  the actor system on uncaught panic in any arbiter thread. See #111 for examples.

* Allow to set custom system service actor via `SystemRegistry::set()` method.

### Fixed

* `AsyncContext::run_interval` does not fire callback immediately, instead it fires after specified duration.


## [0.7.0] (2018-07-05)

### Changed

* Context impl refactoring, fix potential UB

### Added

* Implemented `Eq`, `PartialEq`, and `Hash` for `actix::Addr`

* Implemented `Eq`, `PartialEq`, and `Hash` for `actix::Recipient`


## [0.6.2] (2018-06-xx)

### Changed

* Breaking change: Restore `StreamHandler` from 0.5, new `StreamHandler` renamed to `StreamHandler2`


## [0.6.1] (2018-06-19)

### Added

* Added `actix::run()` and `actix::spawn()` helper functions


### Changed

* Use parking_lot 0.6


### Fixed

* Fixed potential memory unsafety


## [0.6.0] (2018-06-18)

### Changed

* Use tokio

* `System` and `Arbiter` refactored

* `Arbiter::handle()` is not available anymore.
  Use `Arbiter::spawn()` and `Arbiter::spawn_fn()` instead.

* `StreamHandler` trait refactored.

* Min rustc version - 1.26


## 0.5.7 (2018-05-17)

* Stop sync actor if sender is dead.


## 0.5.6 (2018-04-17)

* Fix index usage during iteration for future cancellation #67


## 0.5.5 (2018-03-19)

* Fix polling of wrong wait future after completion


## 0.5.4 (2018-03-16)

* Always complete actor lifecycle (i.e. Actor::started())


## 0.5.3 (2018-03-08)

* Panic after cancelling stream future #58


## 0.5.2 (2018-03-06)

* Allow to set timeout for Connect message #56


## 0.5.1 (2018-03-02)

* Internal state is alive during `stopping` period.

* Do not send StopArbiter message to system arbiter during system shutdown #53


## 0.5.0 (2018-02-17)

* Address/Recipient is generic over actor destination

* Make rules of actor stopping more strict

* Use bounded channels for actor communications

* Add dns resolver and tcp connector utility actor

* Add `StreamHandler` trait for stream handling

* Add `Context::handle()` method, currently running future handle

* Add `actix::io` helper types for `AsyncWrite` related types

* Drop FramedContext


## 0.4.5 (2018-01-23)

* Refactor context implementation

* Refactor Supervisor type

* Allow to use `Framed` instances with normal `Context`


## 0.4.4 (2018-01-19)

* Add `Clone` implementation for `Box<Subscriber<M> + Send>`

* Stop stream polling if context is waiting for future completion

* Upgraded address stops working after all references are dropped #38


## 0.4.3 (2018-01-09)

* Cleanup `FramedActor` error and close state handling.

* Do not exit early from framed polling


## 0.4.2 (2018-01-07)

* Cleanup actor stopping process

* Unify context implementation


## 0.4.1 (2018-01-06)

* Remove StreamHandler requirements from add_message_stream()

* Fix items length check


## 0.4.0 (2018-01-05)

* Simplify `Handler` trait (E type removed).

* Use associated type for handler response for `Handler` trait.

* Added framed `drain` method.

* Allow to replace framed object in framed context.

* Enable signal actor by default, make it compatible with windows.

* Added `SyncContext::restart()` method, which allow to restart sync actor.

* Changed behaviour of `Address::call`, if request get drop message cancels.


## 0.3.5 (2017-12-23)

* Re-export `actix_derive` package

* Added conversion implementation `From<Result<I, E>> for Response<A, M>`

* Expose the Framed underneath FramedContext #29


## 0.3.4 (2017-12-20)

* Fix memory leak when sending messages recursively to self #28

* Add convenience impl for boxed Subscriber objects. #27

* Add `ActorStream::fold()` method.

* Add helper combinator `Stream::finish()` method.


## 0.3.3 (2017-11-21)

* SystemRegistry does not store created actor #21


## 0.3.2 (2017-11-06)

* Disable `signal` feature by default


## 0.3.1 (2017-10-30)

* Simplify `ToEnvelope` trait, do not generalize over Message type.

* `ActorContext` requires `ToEnvelope` trait.

* Added `Subscriber::subscriber() -> Box<Subscriber>`

* Simplify `ActorContext` trait, it does not need to know about `Actor`

* Cancel `notify` and `run_later` futures on context stop


## 0.3.0 (2017-10-23)

* Added `Either` future

* Message has to provide `ResponseType` impl instead of Actor


## 0.2.0 (2017-10-17)

* Added `ActorStream`


## 0.1.0 (2017-10-11)

* First release<|MERGE_RESOLUTION|>--- conflicted
+++ resolved
@@ -17,18 +17,15 @@
   longer bound to Actor. [#445]
 * Re-export `actix_rt::main` macro as `actix::main` [#448]
 * Bump `crossbeam-channel` to `0.5`
-<<<<<<< HEAD
 * Update `bytes` to `1`.
 * Update `tokio` to `1`.
 * Update `tokio-util` tp `0.6`.
 * Rename `actix::clock::{delay_for, delay_until, Delay}` to `{sleep, sleep_until, Sleep}`
 * Remove all `Unpin` requirement from `ActorStream`.
-=======
 * Update examples and tests according to the change of `actix-rt`. 
   `Arbiter::spawn` and `actix_rt::spawn` would panic outside the context of `actix::System`. They must be call
   inside `System::run`,`SystemRunner::run` or `SystemRunner::block_on`.
   More information can be found [here](https://github.com/actix/actix-net/issues/206#issuecomment-717769654) [#447]
->>>>>>> 768d4581
 
 [#421]: https://github.com/actix/actix/pull/421
 [#424]: https://github.com/actix/actix/pull/424
