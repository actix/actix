--- conflicted
+++ resolved
@@ -3,18 +3,10 @@
 ## Unreleased
 
 ### Added
-<<<<<<< HEAD
-- Derive `PartialEq` and `Eq` for `MailboxError`. [#527]
-- Minimum supported Rust version (MSRV) is now 1.57.
-- Add `SyncArbiter::start_with_thread_builder`. [#542]
-
-[#527]: https://github.com/actix/actix/pull/527
-[#542]: https://github.com/actix/actix/pull/542
-=======
-
+
+- Add `SyncArbiter::start_with_thread_builder()`.
 - Derive `PartialEq` and `Eq` for `MailboxError`.
 - Minimum supported Rust version (MSRV) is now 1.65.
->>>>>>> 96fedc2e
 
 ## 0.13.0 - 2022-03-01
 
