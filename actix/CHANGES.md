--- conflicted
+++ resolved
@@ -1,18 +1,14 @@
 # CHANGES
 
 ## Unreleased - 2021-xx-xx
-<<<<<<< HEAD
 ### Changed
 * Rework `ActorFuture` trait. [#465]
 * `actix::fut::{wrap_future, wrap_stream}` would need type annotation for Actor type. [#465]
-  
-[#465]: https://github.com/actix/actix/issues/465
-=======
 * Remove `dev::ResponseChannel` trait [#472]
 * `dev::MessageResponse::handle` method does not need generic type [#472]
 
+[#465]: https://github.com/actix/actix/issues/465
 [#472]: https://github.com/actix/actix/pull/472
->>>>>>> d0fba61d
 
 
 ## 0.11.0-beta.2 - 2021-02-06
