--- conflicted
+++ resolved
@@ -2,15 +2,13 @@
 
 ## Unreleased - 2021-xx-xx
 ### Added
-<<<<<<< HEAD
 * Added `actix::prelude::AsyncResponse` to use async/await syntax in actor handler [#449]
-
-[#449]: https://github.com/actix/actix/pull/449
-=======
 * Add `fut::try_future::ActorTryFuture`. [#419]
 * Add `fut::try_future::ActorTryFutureExt` trait with `map_ok`, `map_err` and `and_then` combinator. [#419] 
+* Added `actix::prelude::AsyncResponse` to use async/await syntax in actor handler [#449]
 
 [#419]: https://github.com/actix/actix/pull/419
+[#449]: https://github.com/actix/actix/pull/449
 
 
 ## 0.11.1 - 2021-03-23
@@ -18,7 +16,6 @@
 * Panics caused by instant cancellation of a spawned future. [#484]
 
 [#484]: https://github.com/actix/actix/pull/484
->>>>>>> 2cb738a4
 
 
 ## 0.11.0 - 2021-03-21
