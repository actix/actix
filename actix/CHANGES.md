--- conflicted
+++ resolved
@@ -2,12 +2,9 @@
 
 ## Unreleased - 2022-xx-xx
 ### Added
-<<<<<<< HEAD
 - Add `connected` associated functions to `WeakAddr` and `WeakRecipient` with same semantics as in `Addr` and `Recipient`. [#530]
 - Implement `From<Addr<A>>` for `WeakAddr<A>`. [#530]
-=======
->>>>>>> f998a74d
-- Derive `PartialEq` and `Eq` for `MailboxError`. [#527]
+- Implement `PartialEq` and `Eq` for `MailboxError`. [#527]
 - Minimum supported Rust version (MSRV) is now 1.57.
 
 ### Changed
