--- conflicted
+++ resolved
@@ -2,7 +2,6 @@
 
 ## Unreleased - 2021-xx-xx
 ### Added
-* Added `actix::prelude::AsyncResponse` to use async/await syntax in actor handler [#449]
 * Add `fut::try_future::ActorTryFuture`. [#419]
 * Add `fut::try_future::ActorTryFutureExt` trait with `map_ok`, `map_err` and `and_then` combinator. [#419] 
 * Added `actix::prelude::AsyncResponse` to use async/await syntax in actor handler [#449]
@@ -11,11 +10,8 @@
 - Make `Context::new` public. [#491]
 
 [#419]: https://github.com/actix/actix/pull/419
-<<<<<<< HEAD
 [#449]: https://github.com/actix/actix/pull/449
-=======
 [#491]: https://github.com/actix/actix/pull/491
->>>>>>> 69be546a
 
 
 ## 0.11.1 - 2021-03-23
