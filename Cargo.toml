--- conflicted
+++ resolved
@@ -37,13 +37,8 @@
 actix_derive = { version = "0.5", optional = true }
 actix-macros = { version = "0.1.3", features = ["actix-reexport"] }
 
-<<<<<<< HEAD
 bytes = "0.6"
-crossbeam-channel = "0.4"
-=======
-bytes = "0.5.3"
 crossbeam-channel = "0.5"
->>>>>>> 41ad2690
 derive_more = "0.99.2"
 futures-channel = { version = "0.3.1", default-features = false }
 futures-util = { version = "0.3.1", default-features = false, features = ["sink"] }
