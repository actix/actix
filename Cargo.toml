[workspace]
<<<<<<< HEAD
members = ["examples/chat"]

[features]
default = ["resolver", "try_traits"]

# dns resolver
resolver = ["trust-dns-proto", "trust-dns-resolver"]

# Adds assertion to prevent processing too many messages on event loop
mailbox_assert = []

# Adds ActorTryFuture and ActorTryFutureExt traits.
try_traits = []

[dependencies]
actix-rt = "1.1"
actix_derive = "0.5"
bytes = "0.5.3"
crossbeam-channel = "0.4"
derive_more = "0.99.2"
futures-channel = { version = "0.3.1", default-features = false }
futures-util = { version = "0.3.1", default-features = false }
log = "0.4"
pin-project = "0.4.17"
once_cell = "1.3"
bitflags = "1.2"
smallvec = "1.0"
parking_lot = "0.11"
tokio = { version = "0.2.6", default-features = false, features = ["rt-core", "rt-util", "io-driver", "io-util", "tcp", "uds", "udp", "time", "signal", "sync"] }
tokio-util = { version = "0.3", features = ["full"] }

# dns resolver
trust-dns-proto = { version = "0.19", optional = true, default-features = false, features = ["tokio-runtime"] }
trust-dns-resolver = { version = "0.19", optional = true, default-features = false, features = ["tokio-runtime", "system-config"] }

[dev-dependencies]
doc-comment = "0.3"
=======
members = [
    "actix",
    "actix-broker",
    "actix-derive",
]

[patch.crates-io]
actix = { path = "actix" }
actix-broker = { path = "actix-broker" }
actix_derive = { path = "actix-derive" }
>>>>>>> 5d447fcd

[profile.release]
lto = true
opt-level = 3
codegen-units = 1<|MERGE_RESOLUTION|>--- conflicted
+++ resolved
@@ -1,43 +1,4 @@
 [workspace]
-<<<<<<< HEAD
-members = ["examples/chat"]
-
-[features]
-default = ["resolver", "try_traits"]
-
-# dns resolver
-resolver = ["trust-dns-proto", "trust-dns-resolver"]
-
-# Adds assertion to prevent processing too many messages on event loop
-mailbox_assert = []
-
-# Adds ActorTryFuture and ActorTryFutureExt traits.
-try_traits = []
-
-[dependencies]
-actix-rt = "1.1"
-actix_derive = "0.5"
-bytes = "0.5.3"
-crossbeam-channel = "0.4"
-derive_more = "0.99.2"
-futures-channel = { version = "0.3.1", default-features = false }
-futures-util = { version = "0.3.1", default-features = false }
-log = "0.4"
-pin-project = "0.4.17"
-once_cell = "1.3"
-bitflags = "1.2"
-smallvec = "1.0"
-parking_lot = "0.11"
-tokio = { version = "0.2.6", default-features = false, features = ["rt-core", "rt-util", "io-driver", "io-util", "tcp", "uds", "udp", "time", "signal", "sync"] }
-tokio-util = { version = "0.3", features = ["full"] }
-
-# dns resolver
-trust-dns-proto = { version = "0.19", optional = true, default-features = false, features = ["tokio-runtime"] }
-trust-dns-resolver = { version = "0.19", optional = true, default-features = false, features = ["tokio-runtime", "system-config"] }
-
-[dev-dependencies]
-doc-comment = "0.3"
-=======
 members = [
     "actix",
     "actix-broker",
@@ -48,7 +9,6 @@
 actix = { path = "actix" }
 actix-broker = { path = "actix-broker" }
 actix_derive = { path = "actix-derive" }
->>>>>>> 5d447fcd
 
 [profile.release]
 lto = true
